import os
<<<<<<< HEAD
import base64
import hashlib
from datetime import datetime
from six.moves.urllib_parse import urlparse
=======
from urllib.parse import urlparse
>>>>>>> db8390c9
from attr import attrs, attrib
from attr.validators import instance_of, optional
from zope.interface import implementer
from twisted.python import log
from twisted.internet import defer, endpoints, task, threads
from twisted.application import internet
from autobahn.twisted import websocket
from . import _interfaces, errors
from .util import (bytes_to_hexstr, hexstr_to_bytes, bytes_to_dict,
                   dict_to_bytes, provides)


class WSClient(websocket.WebSocketClientProtocol):
    def onConnect(self, response):
        # this fires during WebSocket negotiation, and isn't very useful
        # unless you want to modify the protocol settings
        # print("onConnect", response)
        pass

    def onOpen(self, *args):
        # this fires when the WebSocket is ready to go. No arguments
        # print("onOpen", args)
        # self.wormhole_open = True
        self._RC.ws_open(self)

    def onMessage(self, payload, isBinary):
        assert not isBinary
        try:
            self._RC.ws_message(payload)
        except Exception:
            from twisted.python.failure import Failure
            print("LOGGING", Failure())
            log.err()
            raise

    def onClose(self, wasClean, code, reason):
        # print("onClose")
        self._RC.ws_close(wasClean, code, reason)
        # if self.wormhole_open:
        #     self.wormhole._ws_closed(wasClean, code, reason)
        # else:
        #     # we closed before establishing a connection (onConnect) or
        #     # finishing WebSocket negotiation (onOpen): errback
        #     self.factory.d.errback(error.ConnectError(reason))


class WSFactory(websocket.WebSocketClientFactory):
    protocol = WSClient

    def __init__(self, RC, *args, **kwargs):
        websocket.WebSocketClientFactory.__init__(self, *args, **kwargs)
        self._RC = RC

    def buildProtocol(self, addr):
        proto = websocket.WebSocketClientFactory.buildProtocol(self, addr)
        proto._RC = self._RC
        # proto.wormhole_open = False
        return proto


def mint_hashcash(bits, resource):
    """
    Create a new hashcase-format string with `bits` of hardness tied
    to `resource` (an arbitrary string).

    Hashcash strings look like:

    `1:6:210623:arbitrary string::9WrCxB1SdCBOM3i5:000005`
    """
    counter = 0
    timestamp = datetime.utcnow().strftime("%Y%m%d")
    while True:
        attempt = "1:{}:{}:{}::{}:{}".format(
            bits,
            timestamp,
            resource,
            base64.b64encode(os.urandom(12)),  # can we move this out of loop?
            counter,
        )
        if valid_hashcash(attempt, bits):
            return attempt
        counter +=1


def valid_hashcash(stamp, bits):
    """
    :returns: True if `stamp` is a valid hashcash string with `bits`
    hardness.
    """
    h = hashlib.sha1()
    h.update(stamp.encode("utf8"))
    return leading_bits(h.digest(), bits)


def leading_bits(data, required_bits):
    """
    :returns: True IFF the bytestring `data` has at least
        `required_bits` leading bits that are 0.
    """
    bits = 0
    for byte in data:
        if bits >= required_bits:
            return True
        if required_bits - bits > 8:
            if byte == 0:
                bits += 8
            else:
                return False
        else:
            mask = 1 << 7
            while mask:
                if byte & mask:
                    return False
                bits += 1
                mask = mask >> 1
                if bits >= required_bits:
                    return True


@attrs
@implementer(_interfaces.IRendezvousConnector)
class RendezvousConnector(object):
    _url = attrib(validator=instance_of(type(u"")))
    _appid = attrib(validator=instance_of(type(u"")))
    _side = attrib(validator=instance_of(type(u"")))
    _reactor = attrib()
    _journal = attrib(validator=provides(_interfaces.IJournal))
    _tor = attrib(validator=optional(provides(_interfaces.ITorManager)))
    _timing = attrib(validator=provides(_interfaces.ITiming))
    _client_version = attrib(validator=instance_of(tuple))

    def __attrs_post_init__(self):
        self._have_made_a_successful_connection = False
        self._stopping = False

        self._trace = None
        self._ws = None
        f = WSFactory(self, self._url)
        f.setProtocolOptions(autoPingInterval=60, autoPingTimeout=600)
        ep = self._make_endpoint(self._url)
        self._connector = internet.ClientService(ep, f)
        faf = None if self._have_made_a_successful_connection else 1
        d = self._connector.whenConnected(failAfterFailures=faf)
        # if the initial connection fails, signal an error and shut down. do
        # this in a different reactor turn to avoid some hazards
        d.addBoth(lambda res: task.deferLater(self._reactor, 0.0, lambda: res))
        # TODO: use EventualQueue
        d.addErrback(self._initial_connection_failed)
        self._debug_record_inbound_f = None

    def set_trace(self, f):
        self._trace = f

    def _debug(self, what):
        if self._trace:
            self._trace(old_state="", input=what, new_state="")

    def _make_endpoint(self, url):
        p = urlparse(url)
        tls = (p.scheme == "wss")
        port = p.port or (443 if tls else 80)
        if self._tor:
            return self._tor.stream_via(p.hostname, port, tls=tls)
        if tls:
            return endpoints.clientFromString(self._reactor,
                                              "tls:%s:%s" % (p.hostname, port))
        return endpoints.HostnameEndpoint(self._reactor, p.hostname, port)

    def wire(self, boss, nameplate, mailbox, allocator, lister, terminator):
        self._B = _interfaces.IBoss(boss)
        self._N = _interfaces.INameplate(nameplate)
        self._M = _interfaces.IMailbox(mailbox)
        self._A = _interfaces.IAllocator(allocator)
        self._L = _interfaces.ILister(lister)
        self._T = _interfaces.ITerminator(terminator)

    # from Boss
    def start(self):
        self._connector.startService()

    # from Mailbox
    def tx_claim(self, nameplate):
        self._tx("claim", nameplate=nameplate)

    def tx_open(self, mailbox):
        self._tx("open", mailbox=mailbox)

    def tx_add(self, phase, body):
        assert isinstance(phase, type("")), type(phase)
        assert isinstance(body, type(b"")), type(body)
        self._tx("add", phase=phase, body=bytes_to_hexstr(body))

    def tx_release(self, nameplate):
        self._tx("release", nameplate=nameplate)

    def tx_close(self, mailbox, mood):
        self._tx("close", mailbox=mailbox, mood=mood)

    def stop(self):
        # ClientService.stopService is defined to "Stop attempting to
        # reconnect and close any existing connections"
        self._stopping = True  # to catch _initial_connection_failed error
        d = defer.maybeDeferred(self._connector.stopService)
        # ClientService.stopService always fires with None, even if the
        # initial connection failed, so log.err just in case
        d.addErrback(log.err)
        d.addBoth(self._stopped)

    # from Lister
    def tx_list(self):
        self._tx("list")

    # from Code
    def tx_allocate(self):
        self._tx("allocate")

    # from our ClientService
    def _initial_connection_failed(self, f):
        if not self._stopping:
            sce = errors.ServerConnectionError(self._url, f.value)
            d = defer.maybeDeferred(self._connector.stopService)
            # this should happen right away: the ClientService ought to be in
            # the "_waiting" state, and everything in the _waiting.stop
            # transition is immediate
            d.addErrback(log.err)  # just in case something goes wrong
            d.addCallback(lambda _: self._B.error(sce))

    # from our WSClient (the WebSocket protocol)
    def ws_open(self, proto):
        self._debug("R.connected")
        self._have_made_a_successful_connection = True
        self._ws = proto

    # from _boss machine, if hashcash permission is requried
    def _send_hashcash_then_bind(self, params):

        bits = params["bits"]
        resource = params["resource"]
        # the mint function is synchronous and is designed to take a
        # bit of time..
        hashcash_d = threads.deferToThread(mint_hashcash, bits, resource)

        def got_cash(hashcash):
            self._tx("submit-permissions", method="hashcash", stamp=hashcash)
            self._send_bind()
        hashcash_d.addCallback(got_cash)

    # from _boss machine, after it's done any permissions dancing
    def _send_bind(self):
        try:
            self._tx(
                "bind",
                appid=self._appid,
                side=self._side,
                client_version=self._client_version)
            self._N.connected()
            self._M.connected()
            self._L.connected()
            self._A.connected()
        except Exception as e:
            self._B.error(e)
            raise
        self._debug("R.connected finished notifications")

    def ws_message(self, payload):
        msg = bytes_to_dict(payload)
        if msg["type"] != "ack":
            self._debug("R.rx(%s %s%s)" % (
                msg["type"],
                msg.get("phase", ""),
                "[mine]" if msg.get("side", "") == self._side else "",
            ))

        self._timing.add("ws_receive", _side=self._side, message=msg)
        if self._debug_record_inbound_f:
            self._debug_record_inbound_f(msg)
        mtype = msg["type"]
        meth = getattr(self, "_response_handle_" + mtype, None)
        if not meth:
            # make tests fail, but real application will ignore it
            log.err(
                errors._UnknownMessageTypeError(
                    "Unknown inbound message type %r" % (msg, )))
            return
        try:
            return meth(msg)
        except Exception as e:
            log.err(e)
            self._B.error(e)
            raise

    def ws_close(self, wasClean, code, reason):
        self._debug("R.lost")
        was_open = bool(self._ws)
        self._ws = None
        # when Autobahn connects to a non-websocket server, it gets a
        # CLOSE_STATUS_CODE_ABNORMAL_CLOSE, and delivers onClose() without
        # ever calling onOpen first. This confuses our state machines, so
        # avoid telling them we've lost the connection unless we'd previously
        # told them we'd connected.
        if was_open:
            self._N.lost()
            self._M.lost()
            self._L.lost()
            self._A.lost()

        # and if this happens on the very first connection, then we treat it
        # as a failed initial connection, even though ClientService didn't
        # notice it. There's a Twisted ticket (#8375) about giving
        # ClientService an extra setup function to use, so it can tell
        # whether post-connection negotiation was successful or not, and
        # restart the process if it fails. That would be useful here, so that
        # failAfterFailures=1 would do the right thing if the initial TCP
        # connection succeeds but the first WebSocket negotiation fails.
        if not self._have_made_a_successful_connection:
            # shut down the ClientService, which currently thinks it has a
            # valid connection
            sce = errors.ServerConnectionError(self._url, reason)
            d = defer.maybeDeferred(self._connector.stopService)
            d.addErrback(log.err)  # just in case something goes wrong
            # tell the Boss to quit and inform the user
            d.addCallback(lambda _: self._B.error(sce))

    # internal
    def _stopped(self, res):
        self._T.stoppedRC()

    def _tx(self, mtype, **kwargs):
        assert self._ws
        # msgid is used by misc/dump-timing.py to correlate our sends with
        # their receives, and vice versa. They are also correlated with the
        # ACKs we get back from the server (which we otherwise ignore). There
        # are so few messages, 16 bits is enough to be mostly-unique.
        kwargs["id"] = bytes_to_hexstr(os.urandom(2))
        kwargs["type"] = mtype
        self._debug("R.tx(%s %s)" % (mtype.upper(), kwargs.get("phase", "")))
        payload = dict_to_bytes(kwargs)
        self._timing.add("ws_send", _side=self._side, **kwargs)
        self._ws.sendMessage(payload, False)

    def _response_handle_allocated(self, msg):
        nameplate = msg["nameplate"]
        assert isinstance(nameplate, type("")), type(nameplate)
        self._A.rx_allocated(nameplate)

    def _response_handle_nameplates(self, msg):
        # we get list of {id: ID}, with maybe more attributes in the future
        nameplates = msg["nameplates"]
        assert isinstance(nameplates, list), type(nameplates)
        nids = set()
        for n in nameplates:
            assert isinstance(n, dict), type(n)
            nameplate_id = n["id"]
            assert isinstance(nameplate_id, type("")), type(nameplate_id)
            nids.add(nameplate_id)
        # deliver a set of nameplate ids
        self._L.rx_nameplates(nids)

    def _response_handle_ack(self, msg):
        pass

    def _response_handle_error(self, msg):
        # the server sent us a type=error. Most cases are due to our mistakes
        # (malformed protocol messages, sending things in the wrong order),
        # but it can also result from CrowdedError (more than two clients
        # using the same channel).
        err = msg["error"]
        orig = msg["orig"]
        self._B.rx_error(err, orig)

    def _response_handle_welcome(self, msg):
        self._B.rx_welcome(msg["welcome"])

    def _response_handle_claimed(self, msg):
        mailbox = msg["mailbox"]
        assert isinstance(mailbox, type("")), type(mailbox)
        self._N.rx_claimed(mailbox)

    def _response_handle_message(self, msg):
        side = msg["side"]
        phase = msg["phase"]
        assert isinstance(phase, type("")), type(phase)
        body = hexstr_to_bytes(msg["body"])  # bytes
        self._M.rx_message(side, phase, body)

    def _response_handle_released(self, msg):
        self._N.rx_released()

    def _response_handle_closed(self, msg):
        self._M.rx_closed()

    # record, message, payload, packet, bundle, ciphertext, plaintext<|MERGE_RESOLUTION|>--- conflicted
+++ resolved
@@ -1,12 +1,8 @@
 import os
-<<<<<<< HEAD
 import base64
 import hashlib
 from datetime import datetime
-from six.moves.urllib_parse import urlparse
-=======
 from urllib.parse import urlparse
->>>>>>> db8390c9
 from attr import attrs, attrib
 from attr.validators import instance_of, optional
 from zope.interface import implementer
