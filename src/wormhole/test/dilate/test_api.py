--- conflicted
+++ resolved
@@ -1,10 +1,3 @@
-<<<<<<< HEAD
-=======
-
-from twisted.internet import reactor
-from twisted.trial import unittest
-from twisted.internet.defer import inlineCallbacks
->>>>>>> 3fede229
 from twisted.internet.task import deferLater
 import typing
 
@@ -21,18 +14,6 @@
 )
 
 
-@pytest_twisted.ensureDeferred()
-@pytest.mark.skipif(not NoiseConnection, reason="noiseprotocol required")
-async def test_on_status_error(reactor, mailbox):
-    """
-    Our user code raises an exception during status processing
-    """
-    eq = EventualQueue(reactor)
-
-<<<<<<< HEAD
-    class FakeError(Exception):
-        pass
-=======
 def _union_sort_order(union_klass):
     """
     Convert a Union type into a dict mapping its members to a number
@@ -102,8 +83,16 @@
     assert sorted(peers, key=lambda k: peer_sorting[type(k)]) == peers, "peer status went backwards"
 
 
-class API(ServerBase, unittest.TestCase):
->>>>>>> 3fede229
+@pytest_twisted.ensureDeferred()
+@pytest.mark.skipif(not NoiseConnection, reason="noiseprotocol required")
+async def test_on_status_error(reactor, mailbox):
+    """
+    Our user code raises an exception during status processing
+    """
+    eq = EventualQueue(reactor)
+
+    class FakeError(Exception):
+        pass
 
     def on_status(_):
         raise FakeError()
@@ -114,7 +103,6 @@
             versions={"fun": "quux"},
             _eventual_queue=eq,
             _enable_dilate=True,
-<<<<<<< HEAD
             on_status_update=on_status,
         )
         await w.allocate_code()
@@ -124,6 +112,7 @@
             await w.close()
         except LonelyError:
             pass
+
 
 @pytest_twisted.ensureDeferred()
 @pytest.mark.skipif(not NoiseConnection, reason="noiseprotocol required")
@@ -186,110 +175,13 @@
     await w0.close()
     await w1.close()
 
-    # check that the wormhole status messages are what we expect
-    def normalize_timestamp(status):
-        if isinstance(status.mailbox_connection, Connecting):
-            return evolve(
-                status,
-                mailbox_connection=evolve(status.mailbox_connection, last_attempt=1),
-            )
-        return status
+    # analyze the message orders
 
-    processed = [
-        normalize_timestamp(status)
-        for status in wormhole_status0
-    ]
+    assert_mailbox_status_order(wormhole_status0)
+    assert_mailbox_status_order(wormhole_status1)
 
-    assert processed == [
-        WormholeStatus(Connecting(mailbox.url, 1), NoKey()),
-        WormholeStatus(Connected(mailbox.url), NoKey()),
-        WormholeStatus(Connected(mailbox.url), AllegedSharedKey()),
-        WormholeStatus(Connected(mailbox.url), ConfirmedKey()),
-        WormholeStatus(Disconnected(), NoKey()),
-    ]
+    assert_dilation_status_order(status0)
+    assert_dilation_status_order(status1)
 
-    # we are "normalizing" all the timestamps to be "0" because we
-    # are using the real reactor and therefore it is difficult to
-    # predict what they'll be. Removing the "real reactor" is
-    # itself kind of a deep problem due to the "eventually()"
-    # usage (among some other reasons).
-
-    def normalize_peer(st):
-        typ = type(st.peer_connection)
-        peer = st.peer_connection
-        if typ == ConnectingPeer:
-            peer = evolve(peer, last_attempt=0)
-        elif typ == ConnectedPeer:
-            peer = evolve(peer, connected_at=0, expires_at=0, hint_description="hint")
-        return evolve(st, peer_connection=peer)
-
-    normalized = [normalize_peer(st) for st in status0]
-
-    # for n in normalized: print(n)
-
-    # check that the Dilation status messages are correct
-    assert normalized == [
-        DilationStatus(WormholeStatus(Connected(mailbox.url), AllegedSharedKey()), 0, NoPeer()),
-        DilationStatus(WormholeStatus(Connected(mailbox.url), AllegedSharedKey()), 0, NoPeer()),
-        DilationStatus(WormholeStatus(Connected(mailbox.url), ConfirmedKey()), 0, NoPeer()),
-        DilationStatus(WormholeStatus(Connected(mailbox.url), ConfirmedKey()), 0, ConnectingPeer(0)),
-        DilationStatus(WormholeStatus(Connected(mailbox.url), ConfirmedKey()), 0, ConnectedPeer(0, 0, hint_description="hint")),
-        DilationStatus(WormholeStatus(Disconnected(), NoKey()), 0, ConnectedPeer(0, 0, hint_description="hint")),
-        DilationStatus(WormholeStatus(Disconnected(), NoKey()), 0, NoPeer()),
-    ]
-=======
-            on_status_update=wormhole_status0.append,
-        )
-
-        w1 = create(
-            "appid", self.relayurl,
-            reactor,
-            versions={"bar": "baz"},
-            _eventual_queue=eq,
-            _enable_dilate=True,
-            on_status_update=wormhole_status1.append,
-        )
-
-        yield w0.allocate_code()
-        code = yield w0.get_code()
-
-        yield w1.set_code(code)
-
-        yield w0.dilate(on_status_update=status0.append)
-        yield w1.dilate(on_status_update=status1.append)
-
-        # we should see the _other side's_ app-versions
-        v0 = yield w1.get_versions()
-        v1 = yield w0.get_versions()
-        self.assertEqual(v0, {"fun": "quux"})
-        self.assertEqual(v1, {"bar": "baz"})
-
-        @inlineCallbacks
-        def wait_for_peer():
-            while True:
-                yield deferLater(reactor, 0.001, lambda: None)
-                peers = [
-                    st
-                    for st in status0
-                    if isinstance(st.peer_connection, ConnectedPeer)
-                ]
-                if peers:
-                    return
-        yield wait_for_peer()
-
-        # we don't actually do anything, just disconnect after we have
-        # our peer
-        yield w0.close()
-        yield w1.close()
-
-        # analyze the message orders
-
-        assert_mailbox_status_order(wormhole_status0)
-        assert_mailbox_status_order(wormhole_status1)
-
-        assert_dilation_status_order(status0)
-        assert_dilation_status_order(status1)
-
-        # todo: we could expand these to timestamps: we know they
-        # should never go backwards
->>>>>>> 3fede229
+    # todo: we could expand these to timestamps: we know they
+    # should never go backwards