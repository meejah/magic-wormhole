import os
from collections import deque
from collections.abc import Sequence
from attr import attrs, attrib, evolve
from attr.validators import instance_of, optional
from automat import MethodicalMachine
from zope.interface import implementer
from twisted.internet.defer import Deferred
from twisted.internet.interfaces import (IStreamClientEndpoint,
                                         IStreamServerEndpoint)
from twisted.python import log, failure
from .._interfaces import IDilator, IDilationManager, ISend, ITerminator
from ..util import dict_to_bytes, bytes_to_dict, bytes_to_hexstr, provides
from ..observer import OneShotObserver
from .._key import derive_key
from .subchannel import (SubChannel, _SubchannelAddress, _WormholeAddress,
                         ControlEndpoint, SubchannelConnectorEndpoint,
                         SubchannelListenerEndpoint)
from .connector import Connector
from .._hints import parse_hint
from .roles import LEADER, FOLLOWER
from .connection import KCM, Ping, Pong, Open, Data, Close, Ack
from .inbound import Inbound
from .outbound import Outbound
from .._status import (DilationStatus, WormholeStatus,
                       NoPeer, ConnectedPeer, ConnectingPeer, ReconnectingPeer,
                       )


# exported to Wormhole() for inclusion in versions message
# note that these are strings, not numbers, to facilitate
# experimentation or non-standard versions; the _order_ of versions in
# "can-dilate" is important!
DILATION_VERSIONS = ["1"]


class OldPeerCannotDilateError(Exception):
    pass


class UnknownDilationMessageType(Exception):
    pass


class ReceivedHintsTooEarly(Exception):
    pass


class UnexpectedKCM(Exception):
    pass


class UnknownMessageType(Exception):
    pass


@attrs
class EndpointRecord(Sequence):
    """
    Endpoints to interact with a particular Dilation session.

    The `control` client-style endpoint will receive any message on
    the logical "control" channel via its `dataReceived()` method. Any
    such messages are specified by the applications using the Dilation
    channel.

    The `connect` client-style endpoint allow "this" peer of the
    Dilation session to open a subchannel (which will contact the
    other peer via its `listen` endpoint).

    The `listen` server-style endpoint creates a new protocol whenever
    a subchannel is opened by the "other" peer interacting with their
    `connect` endpoint.

    Any meaning attached to subchannels opening or closing is up to
    the applications using the Dilation channel.
    """
    control = attrib(validator=provides(IStreamClientEndpoint))
    connect = attrib(validator=provides(IStreamClientEndpoint))
    listen = attrib(validator=provides(IStreamServerEndpoint))

    def __len__(self):
        return 3

    def __getitem__(self, n):
        return (self.control, self.connect, self.listen)[n]


def make_side():
    return bytes_to_hexstr(os.urandom(8))


# new scheme:
# * both sides send PLEASE as soon as they have an unverified key and
#    w.dilate has been called,
# * PLEASE includes a dilation-specific "side" (independent of the "side"
#    used by mailbox messages)
# * higher "side" is Leader, lower is Follower
# * PLEASE includes the selection of a version from the "can-dilate" list of versions, requires overlap
#    "1" is current

# * we start dilation after both w.dilate() and receiving VERSION, putting us
#   in WANTING, then we process all previously-queued inbound DILATE-n
#   messages. When PLEASE arrives, we move to CONNECTING
# * HINTS sent after dilation starts
# * only Leader sends RECONNECT, only Follower sends RECONNECTING. This
#    is the only difference between the two sides, and is not enforced
#    by the protocol (i.e. if the Follower sends RECONNECT to the Leader,
#    the Leader will obey, although TODO how confusing will this get?)
# * upon receiving RECONNECT: drop Connector, start new Connector, send
#   RECONNECTING, start sending HINTS
# * upon sending RECONNECT: go into FLUSHING state and ignore all HINTS until
#   RECONNECTING received. The new Connector can be spun up earlier, and it
#   can send HINTS, but it must not be given any HINTS that arrive before
#   RECONNECTING (since they're probably stale)

# * after VERSIONS(KCM) received, we might learn that the other side cannot
#    dilate. w.dilate errbacks at this point

# * maybe signal warning if we stay in a "want" state for too long
# * nobody sends HINTS until they're ready to receive
# * nobody sends HINTS unless they've called w.dilate() and received PLEASE
# * nobody connects to inbound hints unless they've called w.dilate()
# * if leader calls w.dilate() but not follower, leader waits forever in
#   "want" (doesn't send anything)
# * if follower calls w.dilate() but not leader, follower waits forever
#   in "want", leader waits forever in "wanted"


@attrs(eq=False)
class TrafficTimer(object):
    """
    Tracks when timers have expired versus when traffic (usually
    Pongs) has been seen.

    Will trigger a re-connect (if two timer-intervals expire before we
    see traffic).

    The actual timer (and its length) is controlled by the Manager, as
    is the re-connection logic.
    """

    on_reconnect = attrib()  # a callback when a re-connection attempt is required
    start_timer = attrib()  # a callable that should start the interval timer

    m = MethodicalMachine()
    set_trace = getattr(m, "_setTrace", lambda self, f: None)  # pragma: no cover

    @m.state(initial=True)
    def no_connection(self):
        """
        We aren't even connected yet
        """

    @m.state()
    def connected(self):
        """
        We are connected, and have recently seen traffic
        """

    @m.state()
    def idle_traffic(self):
        """
        We haven't seen any data for an interval
        """

    @m.input()
    def interval_elapsed(self):
        """
        One interval is an arbitrary amount of time; when two have
        elapsed, we emit a 'reconnect' signal
        """

    @m.input()
    def traffic_seen(self):
        """
        We have seen some traffic
        """

    @m.input()
    def got_connection(self):
        """
        A connection has been established
        """

    @m.input()
    def lost_connection(self):
        """
        The connection has been lost
        """

    @m.output()
    def signal_reconnect(self):
        self.on_reconnect()

    @m.output()
    def begin_timing(self):
        self.start_timer()

    no_connection.upon(
        got_connection,
        enter=connected,
        outputs=[begin_timing]
    )
    no_connection.upon(
        interval_elapsed,
        enter=no_connection,
        outputs=[begin_timing]
    )
    connected.upon(
        lost_connection,
        enter=no_connection,
        outputs=[]
    )

    connected.upon(
        interval_elapsed,
        enter=idle_traffic,
        outputs=[begin_timing]
    )
    connected.upon(
        traffic_seen,
        enter=connected,
        outputs=[begin_timing]
    )

    idle_traffic.upon(
        interval_elapsed,
        enter=connected,
        outputs=[signal_reconnect]
    )
    idle_traffic.upon(
        traffic_seen,
        enter=connected,
        outputs=[]
    )
    idle_traffic.upon(
        lost_connection,
        enter=no_connection,
        outputs=[]
    )


@attrs(eq=False)
@implementer(IDilationManager)
class Manager(object):
    _S = attrib(validator=provides(ISend), repr=False)
    _my_side = attrib(validator=instance_of(type(u"")))
    _transit_relay_location = attrib(validator=optional(instance_of(str)))
    _reactor = attrib(repr=False)
    _eventual_queue = attrib(repr=False)
    _cooperator = attrib(repr=False)
    _ping_interval = attrib(validator=instance_of(float))
    # TODO: can this validator work when the parameter is optional?
    _no_listen = attrib(validator=instance_of(bool), default=False)
    _status = attrib(default=None)  # callable([DilationStatus])
    _initial_mailbox_status = attrib(default=None)  # WormholeStatus

    _dilation_key = None
    _tor = None  # TODO
    _timing = None  # TODO
    _next_subchannel_id = None  # initialized in choose_role
    _dilation_version = None  # initialized in got_wormhole_versions

    m = MethodicalMachine()
    set_trace = getattr(m, "_setTrace", lambda self, f: None)  # pragma: no cover

    def __attrs_post_init__(self):
        self._got_versions_d = Deferred()

        self._my_role = None  # determined upon rx_PLEASE
        self._host_addr = _WormholeAddress()

        self._connection = None
        self._made_first_connection = False
        self._stopped = OneShotObserver(self._eventual_queue)
        self._debug_stall_connector = False

        self._next_dilation_generation = 0
        self._latest_status = DilationStatus(mailbox=self._initial_mailbox_status or WormholeStatus(), generation=0)
        # do not "del" this, the attrs __repr__ gets sad
        self._initial_mailbox_status = None

        # I kept getting confused about which methods were for inbound data
        # (and thus flow-control methods go "out") and which were for
        # outbound data (with flow-control going "in"), so I split them up
        # into separate pieces.
        self._inbound = Inbound(self, self._host_addr)
        self._outbound = Outbound(self, self._cooperator)  # from us to peer

        # We must open subchannel0 early, since messages may arrive very
        # quickly once the connection is established. This subchannel may or
        # may not ever get revealed to the caller, since the peer might not
        # even be capable of dilation.
        scid0 = 0
        peer_addr0 = _SubchannelAddress(scid0)
        sc0 = SubChannel(scid0, self, self._host_addr, peer_addr0)
        self._inbound.set_subchannel_zero(scid0, sc0)

        # we can open non-zero subchannels as soon as we get our first
        # connection, and we can make the Endpoints even earlier
        control_ep = ControlEndpoint(peer_addr0, sc0, self._eventual_queue)
        connect_ep = SubchannelConnectorEndpoint(self, self._host_addr, self._eventual_queue)
        listen_ep = SubchannelListenerEndpoint(self, self._host_addr, self._eventual_queue)
        # TODO: let inbound/outbound create the endpoints, then return them
        # to us
        self._inbound.set_listener_endpoint(listen_ep)

        self._endpoints = EndpointRecord(control_ep, connect_ep, listen_ep)
        # maps outstanding ping_id's (4 bytes) to a 2-tuple (callback, timestamp)
        # (the callback is provided when send_ping is called)
        self._pings_outstanding = dict()

        # Manage our notion of "we have seen traffic recently" or not
        # Only the Leader does this (as only it can decide "we need a
        # new generation")
        self._traffic = None
        self._timer = None

    def _signal_reconnect(self):
        """
        Called by the TrafficTimer machine if we should re-connect (due to
        missed pings)
        """
        if self._connection:
            self._connection.disconnect()

    def _send_ping_reset_timer(self):
        """
        Called by the TrafficTimer machine whenever we should start (or
        extend) our timer and send a ping
        """

        def got_pong(_):
            # ignoring "ping_id"
            self._traffic.traffic_seen()

        self.send_ping(os.urandom(4), got_pong)
        if self._timer is None:
            def timer_expired():
                self._timer = None
                self._traffic.interval_elapsed()
            self._timer = self._reactor.callLater(self._ping_interval, timer_expired)
        else:
            # we already have a timer runner, so extend it
            self._timer.delay(self._ping_interval)

    def get_endpoints(self):
        return self._endpoints

    def got_dilation_key(self, key):
        assert isinstance(key, bytes)
        self._dilation_key = key

    def got_wormhole_versions(self, their_wormhole_versions):
        # this always happens before received_dilation_message
        self._dilation_version = None
        their_dilation_versions = set(their_wormhole_versions.get("can-dilate", []))
        my_versions = set(DILATION_VERSIONS)
        shared_versions = my_versions.intersection(their_dilation_versions)
        if "1" in shared_versions:
            self._dilation_version = "1"

        # dilation_version is the best mutually-compatible version we have
        # with the peer, or None if we have nothing in common

        if not self._dilation_version:  # "1" or None
            # TODO: be more specific about the error. dilation_version==None
            # means we had no version in common with them, which could either
            # be because they're so old they don't dilate at all, or because
            # they're so new that they no longer accommodate our old version
            self.fail(failure.Failure(OldPeerCannotDilateError()))

        self.start()

    # from _boss.Boss
    def _wormhole_status(self, wormhole_status):
        self._maybe_send_status(
            evolve(
                self._latest_status,
                mailbox=wormhole_status,
            )
        )

    def _maybe_send_status(self, status_msg):
        self._latest_status = status_msg
        if self._status is not None:
            self._status(status_msg)

    def fail(self, f):
        self._endpoints.control._main_channel_failed(f)
        self._endpoints.connect._main_channel_failed(f)
        self._endpoints.listen._main_channel_failed(f)

    def received_dilation_message(self, plaintext):
        # this receives new in-order DILATE-n payloads, decrypted but not
        # de-JSONed.

        message = bytes_to_dict(plaintext)
        type = message["type"]
        if type == "please":
            self.rx_PLEASE(message)
        elif type == "connection-hints":
            self.rx_HINTS(message)
            # todo: could be useful to put "hints" in status, and send
            # a status update when getting new hints?
        elif type == "reconnect":
            self.rx_RECONNECT()
        elif type == "reconnecting":
            self.rx_RECONNECTING()
        else:
            log.err(UnknownDilationMessageType(message))
            return

    def when_stopped(self):
        return self._stopped.when_fired()

    def send_dilation_generation(self, **fields):
        dilation_generation = self._next_dilation_generation
        self._next_dilation_generation += 1
        self._S.send("dilate-%d" % dilation_generation, dict_to_bytes(fields))

    def send_hints(self, hints):  # from Connector
        self.send_dilation_generation(type="connection-hints", hints=hints)

    # forward inbound-ish things to _Inbound

    def subchannel_pauseProducing(self, sc):
        self._inbound.subchannel_pauseProducing(sc)

    def subchannel_resumeProducing(self, sc):
        self._inbound.subchannel_resumeProducing(sc)

    def subchannel_stopProducing(self, sc):
        self._inbound.subchannel_stopProducing(sc)

    def subchannel_local_open(self, scid, sc):
        self._inbound.subchannel_local_open(scid, sc)

    # forward outbound-ish things to _Outbound
    def subchannel_registerProducer(self, sc, producer, streaming):
        self._outbound.subchannel_registerProducer(sc, producer, streaming)

    def subchannel_unregisterProducer(self, sc):
        self._outbound.subchannel_unregisterProducer(sc)

    def send_open(self, scid):
        assert isinstance(scid, int)
        self._queue_and_send(Open, scid)

    def send_data(self, scid, data):
        assert isinstance(scid, int)
        self._queue_and_send(Data, scid, data)

    def send_close(self, scid):
        assert isinstance(scid, int)
        self._queue_and_send(Close, scid)

    def _queue_and_send(self, record_type, *args):
        r = self._outbound.build_record(record_type, *args)
        # Outbound owns the send_record() pipe, so that it can stall new
        # writes after a new connection is made until after all queued
        # messages are written (to preserve ordering).
        self._outbound.queue_and_send_record(r)  # may trigger pauseProducing

    def subchannel_closed(self, scid, sc):
        # let everyone clean up. This happens just after we delivered
        # connectionLost to the Protocol, except for the control channel,
        # which might get connectionLost later after they use ep.connect.
        # TODO: is this inversion a problem?
        self._inbound.subchannel_closed(scid, sc)
        self._outbound.subchannel_closed(scid, sc)

    # our Connector calls these

    def connector_connection_made(self, c):
        # only the "Leader" will do pings, because it is the only side
        # which can decide "our peer connection is dead"
        if self._my_role == LEADER:
            # if we have just RE-connected, then we'll already have a
            # _traffic instance but the first time we connect we do not
            if self._traffic is None:
                self._traffic = TrafficTimer(self._signal_reconnect, self._send_ping_reset_timer)
            self._traffic.got_connection()

        self.connection_made()  # state machine update
        self._connection = c
        self._inbound.use_connection(c)
        self._outbound.use_connection(c)  # does c.registerProducer
        if not self._made_first_connection:
            self._made_first_connection = True
            self._endpoints.control._main_channel_ready()
            self._endpoints.connect._main_channel_ready()
            self._endpoints.listen._main_channel_ready()
        pass

    def connector_connection_lost(self):
        # ultimately called after a DilatedConnectionProtocol disconnects
        if self._traffic is not None:
            self._traffic.lost_connection()
        self._stop_using_connection()
        if self._my_role is LEADER:
            self.connection_lost_leader()  # state machine
        else:
            self.connection_lost_follower()

    def _stop_using_connection(self):
        # the connection is already lost by this point
        if self._timer is not None:
            self._timer.cancel()
            self._timer = None
        self._connection = None
        self._inbound.stop_using_connection()
        self._outbound.stop_using_connection()  # does c.unregisterProducer

    # from our active Connection

    def got_record(self, r):
        # records with sequence numbers: always ack, ignore old ones
        if isinstance(r, (Open, Data, Close)):
            self.send_ack(r.seqnum)  # always ack, even for old ones
            if self._inbound.is_record_old(r):
                return
            self._inbound.update_ack_watermark(r.seqnum)
            if isinstance(r, Open):
                self._inbound.handle_open(r.scid)
            elif isinstance(r, Data):
                self._inbound.handle_data(r.scid, r.data)
            else:  # isinstance(r, Close)
                self._inbound.handle_close(r.scid)
            return
        if isinstance(r, KCM):
            log.err(UnexpectedKCM())
        elif isinstance(r, Ping):
            self.handle_ping(r.ping_id)
        elif isinstance(r, Pong):
            self.handle_pong(r.ping_id)
        elif isinstance(r, Ack):
            self._outbound.handle_ack(r.resp_seqnum)  # retire queued messages
        else:
            log.err(UnknownMessageType("{}".format(r)))
        # todo: it might be better to tell the TrafficTimer
        # state-machine every time we see _any_ traffic (i.e. here)
        # -- currently we're demanding that we see the "Pong"
        # if self._traffic is not None:
        #     self._traffic.traffic_seen()

    # pings, pongs, and acks are not queued
    def send_ping(self, ping_id, on_pong=None):
        # ping_id is 4 bytes
        assert ping_id not in self._pings_outstanding, "Duplicate ping_id"
        self._pings_outstanding[ping_id] = (on_pong, self._reactor.seconds())
        self._outbound.send_if_connected(Ping(ping_id))

    def send_pong(self, ping_id):  # ping_id is bytes?
        self._outbound.send_if_connected(Pong(ping_id))

    def send_ack(self, resp_seqnum):
        self._outbound.send_if_connected(Ack(resp_seqnum))

    def handle_ping(self, ping_id):
        self._peer_saw_ping()
        self.send_pong(ping_id)

    def handle_pong(self, ping_id):
        if ping_id not in self._pings_outstanding:
            print("Weird: pong for ping that isn't outstanding")
        else:
            self._peer_saw_ping()
            on_pong, start = self._pings_outstanding.pop(ping_id)
            if on_pong is not None:
                on_pong(self._reactor.seconds() - start)
        # TODO: update is-alive timer

    # status

    def have_peer(self, conn):
        """
        Signal that we have selected a peer connection to use
        """
        self._maybe_send_status(
            evolve(
                self._latest_status,
                peer_connection=ConnectedPeer(
                    self._reactor.seconds(),
                    self._reactor.seconds() + (self._ping_interval * 2),
                    conn._description,
                ),
            )
        )

    def _peer_saw_ping(self):
        """
        We have just seen Ping or Pong traffic from our peer.

        Note that only the Leader sends Pings so one side will see
        only Pongs and one will see only Pings.
        """
        if isinstance(self._latest_status.peer_connection, ConnectedPeer):
            self._maybe_send_status(
                evolve(
                    self._latest_status,
                    peer_connection=evolve(
                        self._latest_status.peer_connection,
                        expires_at=self._reactor.seconds() + (self._ping_interval * 2),
                    )
                )
            )

    # subchannel maintenance
    def allocate_subchannel_id(self):
        scid_num = self._next_subchannel_id
        self._next_subchannel_id += 2
        return scid_num

    # state machine

    @m.state(initial=True)
    def WAITING(self):
        pass  # pragma: no cover

    @m.state()
    def WANTING(self):
        pass  # pragma: no cover

    @m.state()
    def CONNECTING(self):
        pass  # pragma: no cover

    @m.state()
    def CONNECTED(self):
        pass  # pragma: no cover

    @m.state()
    def FLUSHING(self):
        pass  # pragma: no cover

    @m.state()
    def ABANDONING(self):
        pass  # pragma: no cover

    @m.state()
    def LONELY(self):
        pass  # pragma: no cover

    @m.state()
    def STOPPING(self):
        pass  # pragma: no cover

    @m.state(terminal=True)
    def STOPPED(self):
        pass  # pragma: no cover

    @m.input()
    def start(self):
        pass  # pragma: no cover

    @m.input()
    def rx_PLEASE(self, message):
        pass  # pragma: no cover

    @m.input()  # only sent by Follower
    def rx_HINTS(self, hint_message):
        pass  # pragma: no cover

    @m.input()  # only Leader sends RECONNECT, so only Follower receives it
    def rx_RECONNECT(self):
        pass  # pragma: no cover

    @m.input()  # only Follower sends RECONNECTING, so only Leader receives it
    def rx_RECONNECTING(self):
        pass  # pragma: no cover

    # Connector gives us connection_made()
    @m.input()
    def connection_made(self):
        pass  # pragma: no cover

    # our connection_lost() fires connection_lost_leader or
    # connection_lost_follower depending upon our role. If either side sees a
    # problem with the connection (timeouts, bad authentication) then they
    # just drop it and let connection_lost() handle the cleanup.
    @m.input()
    def connection_lost_leader(self):
        pass  # pragma: no cover

    @m.input()
    def connection_lost_follower(self):
        pass

    @m.input()
    def stop(self):
        pass  # pragma: no cover

    @m.output()
    def send_please(self):
        msg = {
            "type": "please",
            "side": self._my_side,
        }
        if self._dilation_version is not None:
            msg["use-version"] = self._dilation_version
        self.send_dilation_generation(**msg)

    @m.output()
    def choose_role(self, message):
        their_side = message["side"]
        if self._my_side > their_side:
            self._my_role = LEADER
            # scid 0 is reserved for the control channel. the leader uses odd
            # numbers starting with 1
            self._next_subchannel_id = 1
        elif their_side > self._my_side:
            self._my_role = FOLLOWER
            # the follower uses even numbers starting with 2
            self._next_subchannel_id = 2
        else:
            raise ValueError("their side shouldn't be equal: reflection?")

    # these Outputs behave differently for the Leader vs the Follower

    @m.output()
    def start_connecting_ignore_message(self, message):
        del message  # ignored
        return self._start_connecting()

    @m.output()
    def start_connecting(self):
        self._start_connecting()

    def _start_connecting(self):
        assert self._my_role is not None
        assert self._dilation_key is not None
        self._connector = Connector(self._dilation_key,
                                    self._transit_relay_location,
                                    self,
                                    self._reactor, self._eventual_queue,
                                    self._no_listen, self._tor,
                                    self._timing,
                                    self._my_side,  # needed for relay handshake
                                    self._my_role)
        if self._debug_stall_connector:
            # unit tests use this hook to send messages while we know we
            # don't have a connection
            self._eventual_queue.eventually(self._debug_stall_connector, self._connector)
            return
        self._connector.start()

    @m.output()
    def send_reconnect(self):
        self.send_dilation_generation(type="reconnect")  # TODO: generation number?

    @m.output()
    def send_reconnecting(self):
        self.send_dilation_generation(type="reconnecting")  # TODO: generation?

    @m.output()
    def use_hints(self, hint_message):
        hint_objs = filter(lambda h: h,  # ignore None, unrecognizable
                           [parse_hint(hs) for hs in hint_message["hints"]])
        hint_objs = list(hint_objs)
        self._connector.got_hints(hint_objs)

    @m.output()
    def stop_connecting(self):
        self._connector.stop()

    @m.output()
    def abandon_connection(self):
        # we think we're still connected, but the Leader disagrees. Or we've
        # been told to shut down.
        if self._timer is not None:
            self._timer.cancel()
            self._timer = None
        self._connection.disconnect()  # let connection_lost do cleanup

    @m.output()
    def notify_stopped(self):
        self._stopped.fire(None)

    @m.output()
    def send_status_connecting(self):
        self._maybe_send_status(
            evolve(
                self._latest_status,
                peer_connection=ConnectingPeer(self._reactor.seconds()),
            )
        )

    @m.output()
    def send_status_reconnecting(self):
        self._maybe_send_status(
            evolve(
                self._latest_status,
                peer_connection=ReconnectingPeer(self._reactor.seconds()),
            )
        )

    @m.output()
    def send_status_dilation_generation(self):
        # send_dilation_generation has just run recently, incrementing
        # this; "current status" is thus the prior value
        dilation_generation = self._next_dilation_generation - 1
        self._maybe_send_status(
            evolve(
                self._latest_status,
                generation=dilation_generation,
            )
        )
    @m.output()
    def send_status_stopped(self):
        self._maybe_send_status(
            evolve(
                self._latest_status,
                peer_connection=NoPeer(),
            )
        )


    # We are born WAITING after the local app calls w.dilate(). We enter
    # WANTING (and send a PLEASE) when we learn of a mutually-compatible
    # dilation_version.
    WAITING.upon(start, enter=WANTING, outputs=[send_please, send_status_dilation_generation])

    # we start CONNECTING when we get rx_PLEASE
    WANTING.upon(rx_PLEASE, enter=CONNECTING,
                 outputs=[choose_role, start_connecting_ignore_message, send_status_connecting])

    CONNECTING.upon(connection_made, enter=CONNECTED, outputs=[])

    # Leader
    CONNECTED.upon(connection_lost_leader, enter=FLUSHING,
                   outputs=[send_reconnect, send_status_dilation_generation, send_status_reconnecting])
    FLUSHING.upon(rx_RECONNECTING, enter=CONNECTING,
                  outputs=[start_connecting, send_status_reconnecting])

    # Follower
    # if we notice a lost connection, just wait for the Leader to notice too
    CONNECTED.upon(connection_lost_follower, enter=LONELY, outputs=[])
    LONELY.upon(rx_RECONNECT, enter=CONNECTING,
                outputs=[send_reconnecting, start_connecting, send_status_dilation_generation, send_status_reconnecting])
    # but if they notice it first, abandon our (seemingly functional)
    # connection, then tell them that we're ready to try again
    CONNECTED.upon(rx_RECONNECT, enter=ABANDONING, outputs=[abandon_connection])
    ABANDONING.upon(connection_lost_follower, enter=CONNECTING,
                    outputs=[send_reconnecting, start_connecting, send_status_dilation_generation, send_status_reconnecting])
    # and if they notice a problem while we're still connecting, abandon our
    # incomplete attempt and try again. in this case we don't have to wait
    # for a connection to finish shutdown
    CONNECTING.upon(rx_RECONNECT, enter=CONNECTING,
                    outputs=[stop_connecting,
                             send_reconnecting,
                             start_connecting,
                             send_status_dilation_generation,
                             send_status_reconnecting])

    # rx_HINTS never changes state, they're just accepted or ignored
    WANTING.upon(rx_HINTS, enter=WANTING, outputs=[])  # too early
    CONNECTING.upon(rx_HINTS, enter=CONNECTING, outputs=[use_hints])
    CONNECTED.upon(rx_HINTS, enter=CONNECTED, outputs=[])  # too late, ignore
    FLUSHING.upon(rx_HINTS, enter=FLUSHING, outputs=[])  # stale, ignore
    LONELY.upon(rx_HINTS, enter=LONELY, outputs=[])  # stale, ignore
    ABANDONING.upon(rx_HINTS, enter=ABANDONING, outputs=[])  # shouldn't happen
    STOPPING.upon(rx_HINTS, enter=STOPPING, outputs=[])

    WAITING.upon(stop, enter=STOPPED, outputs=[notify_stopped])
    WANTING.upon(stop, enter=STOPPED, outputs=[notify_stopped])
    CONNECTING.upon(stop, enter=STOPPED, outputs=[stop_connecting, notify_stopped, send_status_stopped])
    CONNECTED.upon(stop, enter=STOPPING, outputs=[abandon_connection])
    ABANDONING.upon(stop, enter=STOPPING, outputs=[])
    FLUSHING.upon(stop, enter=STOPPED, outputs=[notify_stopped, send_status_stopped])
    LONELY.upon(stop, enter=STOPPED, outputs=[notify_stopped, send_status_stopped])
    STOPPING.upon(connection_lost_leader, enter=STOPPED, outputs=[notify_stopped, send_status_stopped])
    STOPPING.upon(connection_lost_follower, enter=STOPPED, outputs=[notify_stopped, send_status_stopped])


@attrs
@implementer(IDilator)
class Dilator(object):
    """I launch the dilation process.

    I am created with every Wormhole (regardless of whether .dilate()
    was called or not), and I handle the initial phase of dilation,
    before we know whether we'll be the Leader or the Follower. Once we
    hear the other side's VERSION message (which tells us that we have a
    connection, they are capable of dilating, and which side we're on),
    then we build a Manager and hand control to it.
    """

    _reactor = attrib()
    _eventual_queue = attrib()
    _cooperator = attrib()
    # zero-arg callable that retrieves the current Mailbox status
    _get_current_mailbox_status = attrib()

    def __attrs_post_init__(self):
        self._manager = None
        self._pending_dilation_key = None
        self._pending_wormhole_versions = None
        self._pending_inbound_dilate_messages = deque()

    def wire(self, sender, terminator):
        self._S = ISend(sender)
        self._T = ITerminator(terminator)

    # this is the primary entry point, called when w.dilate() is invoked
<<<<<<< HEAD
    def dilate(self, transit_relay_location=None, no_listen=False):
        """
        :param transit_relay_location: anything _hints.parse_hint_argv accepts
        """
        if not self._manager:
=======
    def dilate(self, transit_relay_location=None, no_listen=False, wormhole_status=None, status_update=None,
               ping_interval=None):
        # XXX this is just fed through directly from the public API;
        # effectively, this _is_ a public API
        if self._manager is None:
>>>>>>> 5aa9b977
            # build the manager right away, and tell it later when the
            # VERSIONS message arrives, and also when the dilation_key is set
            my_dilation_side = make_side()
            m = Manager(
                self._S,
                my_dilation_side,
                transit_relay_location,
                self._reactor,
                self._eventual_queue,
                self._cooperator,
                ping_interval or 30.0,
                no_listen,
                status_update,
                initial_mailbox_status=wormhole_status,
            )
            self._manager = m
            if self._pending_dilation_key is not None:
                m.got_dilation_key(self._pending_dilation_key)
            if self._pending_wormhole_versions:
                m.got_wormhole_versions(self._pending_wormhole_versions)
            while self._pending_inbound_dilate_messages:
                plaintext = self._pending_inbound_dilate_messages.popleft()
                m.received_dilation_message(plaintext)
        return self._manager.get_endpoints()

    # Called by Terminator after everything else (mailbox, nameplate, server
    # connection) has shut down. Expects to fire T.stoppedD() when Dilator is
    # stopped too.
    def stop(self):
        if self._manager:
            self._manager.stop()
            # TODO: avoid Deferreds for control flow, hard to serialize
            self._manager.when_stopped().addCallback(lambda _: self._T.stoppedD())
        else:
            self._T.stoppedD()
            return
        # TODO: tolerate multiple calls

    # from Boss

    def got_key(self, key):
        # TODO: verify this happens before got_wormhole_versions, or add a gate
        # to tolerate either ordering
        purpose = b"dilation-v1"
        LENGTH = 32  # TODO: whatever Noise wants, I guess
        dilation_key = derive_key(key, purpose, LENGTH)
        if self._manager:
            self._manager.got_dilation_key(dilation_key)
        else:
            self._pending_dilation_key = dilation_key

    def got_wormhole_versions(self, their_wormhole_versions):
        if self._manager:
            self._manager.got_wormhole_versions(their_wormhole_versions)
        else:
            self._pending_wormhole_versions = their_wormhole_versions

    def received_dilate(self, plaintext):
        if not self._manager:
            self._pending_inbound_dilate_messages.append(plaintext)
        else:
            self._manager.received_dilation_message(plaintext)<|MERGE_RESOLUTION|>--- conflicted
+++ resolved
@@ -904,19 +904,14 @@
         self._T = ITerminator(terminator)
 
     # this is the primary entry point, called when w.dilate() is invoked
-<<<<<<< HEAD
-    def dilate(self, transit_relay_location=None, no_listen=False):
-        """
-        :param transit_relay_location: anything _hints.parse_hint_argv accepts
-        """
-        if not self._manager:
-=======
     def dilate(self, transit_relay_location=None, no_listen=False, wormhole_status=None, status_update=None,
                ping_interval=None):
+        """
+        :param transit_relay_location: anything _hints.parse_hint_argv accepts
+        """
         # XXX this is just fed through directly from the public API;
         # effectively, this _is_ a public API
         if self._manager is None:
->>>>>>> 5aa9b977
             # build the manager right away, and tell it later when the
             # VERSIONS message arrives, and also when the dilation_key is set
             my_dilation_side = make_side()
