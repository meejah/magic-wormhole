import re

from attr import attrib, attrs
from attr.validators import instance_of, optional
from automat import MethodicalMachine
from twisted.python import log
from zope.interface import implementer

from . import _interfaces
from ._allocator import Allocator
from ._code import Code, validate_code
from ._dilation.manager import Dilator
from ._input import Input
from ._key import Key
from ._lister import Lister
from ._mailbox import Mailbox
from ._nameplate import Nameplate
from ._order import Order
from ._receive import Receive
from ._rendezvous import RendezvousConnector
from ._send import Send
from ._terminator import Terminator
from ._wordlist import PGPWordList
from .errors import (LonelyError, OnlyOneCodeError, ServerError, WelcomeError,
                     WrongPasswordError, _UnknownPhaseError)
from .util import bytes_to_dict, provides


@attrs
@implementer(_interfaces.IBoss)
class Boss(object):
    _W = attrib()
    _side = attrib(validator=instance_of(type(u"")))
    _url = attrib(validator=instance_of(type(u"")))
    _appid = attrib(validator=instance_of(type(u"")))
    _versions = attrib(validator=instance_of(dict))
    _client_version = attrib(validator=instance_of(tuple))
    _reactor = attrib()
    _eventual_queue = attrib()
    _cooperator = attrib()
    _journal = attrib(validator=provides(_interfaces.IJournal))
    _tor = attrib(validator=optional(provides(_interfaces.ITorManager)))
    _timing = attrib(validator=provides(_interfaces.ITiming))
    m = MethodicalMachine()
    set_trace = getattr(m, "_setTrace",
                        lambda self, f: None)  # pragma: no cover

    def __attrs_post_init__(self):
        self._build_workers()
        self._init_other_state()

    def _build_workers(self):
        self._N = Nameplate()
        self._M = Mailbox(self._side)
        self._S = Send(self._side, self._timing)
        self._O = Order(self._side, self._timing)
        self._K = Key(self._appid, self._versions, self._side, self._timing)
        self._R = Receive(self._side, self._timing)
        self._RC = RendezvousConnector(self._url, self._appid, self._side,
                                       self._reactor, self._journal, self._tor,
                                       self._timing, self._client_version)
        self._L = Lister(self._timing)
        self._A = Allocator(self._timing)
        self._I = Input(self._timing)
        self._C = Code(self._timing)
        self._T = Terminator()
        self._D = Dilator(self._reactor, self._eventual_queue,
                          self._cooperator)

        self._N.wire(self._M, self._I, self._RC, self._T)
        self._M.wire(self._N, self._RC, self._O, self._T)
        self._S.wire(self._M)
        self._O.wire(self._K, self._R)
        self._K.wire(self, self._M, self._R)
        self._R.wire(self, self._S)
        self._RC.wire(self, self._N, self._M, self._A, self._L, self._T)
        self._L.wire(self._RC, self._I)
        self._A.wire(self._RC, self._C)
        self._I.wire(self._C, self._L)
        self._C.wire(self, self._A, self._N, self._K, self._I)
        self._T.wire(self, self._RC, self._N, self._M, self._D)
        self._D.wire(self._S, self._T)

    def _init_other_state(self):
        self._did_start_code = False
        self._next_tx_phase = 0
        self._next_rx_phase = 0
        self._rx_phases = {}  # phase -> plaintext

        self._next_rx_dilate_seqnum = 0
        self._rx_dilate_seqnums = {}  # seqnum -> plaintext

        self._result = "empty"

    # these methods are called from outside
    def start(self):
        self._RC.start()

    def _print_trace(self, old_state, input, new_state, client_name, machine,
                     file):
        if new_state:
            print(
                "%s.%s[%s].%s -> [%s]" % (client_name, machine, old_state,
                                          input, new_state),
                file=file)
        else:
            # the RendezvousConnector emits message events as if
            # they were state transitions, except that old_state
            # and new_state are empty strings. "input" is one of
            # R.connected, R.rx(type phase+side), R.tx(type
            # phase), R.lost .
            print("%s.%s.%s" % (client_name, machine, input), file=file)
        file.flush()

        def output_tracer(output):
            print(" %s.%s.%s()" % (client_name, machine, output), file=file)
            file.flush()

        return output_tracer

    def _set_trace(self, client_name, which, file):
        names = {
            "B": self,
            "N": self._N,
            "M": self._M,
            "S": self._S,
            "O": self._O,
            "K": self._K,
            "SK": self._K._SK,
            "R": self._R,
            "RC": self._RC,
            "L": self._L,
            "A": self._A,
            "I": self._I,
            "C": self._C,
            "T": self._T
        }
        for machine in which.split():
            t = (lambda old_state, input, new_state, machine=machine:
                 self._print_trace(old_state, input, new_state,
                                   client_name=client_name,
                                   machine=machine, file=file))
            names[machine].set_trace(t)
            if machine == "I":
                self._I.set_debug(t)

    # def serialize(self):
    #     raise NotImplemented

    # and these are the state-machine transition functions, which don't take
    # args
    @m.state(initial=True)
    def S0_empty(self):
        pass  # pragma: no cover

    @m.state()
    def S1_lonely(self):
        pass  # pragma: no cover

    @m.state()
    def S2_happy(self):
        pass  # pragma: no cover

    @m.state()
    def S3_closing(self):
        pass  # pragma: no cover

    @m.state(terminal=True)
    def S4_closed(self):
        pass  # pragma: no cover

    # from the Wormhole

    # input/allocate/set_code are regular methods, not state-transition
    # inputs. We expect them to be called just after initialization, while
    # we're in the S0_empty state. You must call exactly one of them, and the
    # call must happen while we're in S0_empty, which makes them good
    # candidates for being a proper @m.input, but set_code() will immediately
    # (reentrantly) cause self.got_code() to be fired, which is messy. These
    # are all passthroughs to the Code machine, so one alternative would be
    # to have Wormhole call Code.{input,allocate,set_code} instead, but that
    # would require the Wormhole to be aware of Code (whereas right now
    # Wormhole only knows about this Boss instance, and everything else is
    # hidden away).
    def input_code(self):
        if self._did_start_code:
            raise OnlyOneCodeError()
        self._did_start_code = True
        return self._C.input_code()

    def allocate_code(self, code_length):
        if self._did_start_code:
            raise OnlyOneCodeError()
        self._did_start_code = True
        wl = PGPWordList()
        self._C.allocate_code(code_length, wl)

    def set_code(self, code):
        validate_code(code)  # can raise KeyFormatError
        if self._did_start_code:
            raise OnlyOneCodeError()
        self._did_start_code = True
        self._C.set_code(code)

    def dilate(self, transit_relay_location=None, no_listen=False):
<<<<<<< HEAD
        return self._D.dilate(transit_relay_location, no_listen=no_listen)  # returns endpoints
=======
        # fires with endpoints
        return self._D.dilate(transit_relay_location, no_listen=no_listen)
>>>>>>> 1a7e571b

    @m.input()
    def send(self, plaintext):
        pass

    @m.input()
    def close(self):
        pass

    # from RendezvousConnector:
    # * "rx_welcome" is the Welcome message, which might signal an error, or
    #   our welcome_handler might signal one
    # * "rx_error" is error message from the server (probably because of
    #   something we said badly, or due to CrowdedError)
    # * "error" is when an exception happened while it tried to deliver
    #   something else
    def rx_welcome(self, welcome):
        try:
            if "error" in welcome:
                raise WelcomeError(welcome["error"])
            # TODO: it'd be nice to not call the handler when we're in
            # S3_closing or S4_closed states. I tried to implement this with
            # rx_welcome as an @input, but in the error case I'd be
            # delivering a new input (rx_error or something) while in the
            # middle of processing the rx_welcome input, and I wasn't sure
            # Automat would handle that correctly.
            self._W.got_welcome(welcome)  # TODO: let this raise WelcomeError?
        except WelcomeError as welcome_error:
            self.rx_unwelcome(welcome_error)

    @m.input()
    def rx_unwelcome(self, welcome_error):
        pass

    @m.input()
    def rx_error(self, errmsg, orig):
        pass

    @m.input()
    def error(self, err):
        pass

    # from Code (provoked by input/allocate/set_code)
    @m.input()
    def got_code(self, code):
        pass

    # Key sends (got_key, scared)
    # Receive sends (got_message, happy, got_verifier, scared)
    @m.input()
    def happy(self):
        pass

    @m.input()
    def scared(self):
        pass

    def got_message(self, phase, plaintext):
        assert isinstance(phase, type("")), type(phase)
        assert isinstance(plaintext, type(b"")), type(plaintext)
        d_mo = re.search(r'^dilate-(\d+)$', phase)
        if phase == "version":
            self._got_version(plaintext)
        elif d_mo:
            self._got_dilate(int(d_mo.group(1)), plaintext)
        elif re.search(r'^\d+$', phase):
            self._got_phase(int(phase), plaintext)
        else:
            # Ignore unrecognized phases, for forwards-compatibility. Use
            # log.err so tests will catch surprises.
            log.err(_UnknownPhaseError("received unknown phase '%s'" % phase))

    @m.input()
    def _got_version(self, plaintext):
        pass

    @m.input()
    def _got_phase(self, phase, plaintext):
        pass

    @m.input()
    def _got_dilate(self, seqnum, plaintext):
        pass

    @m.input()
    def got_key(self, key):
        pass

    @m.input()
    def got_verifier(self, verifier):
        pass

    # Terminator sends closed
    @m.input()
    def closed(self):
        pass

    @m.output()
    def do_got_code(self, code):
        self._W.got_code(code)

    @m.output()
    def process_version(self, plaintext):
        # most of this is wormhole-to-wormhole, ignored for now
        # in the future, this is how Dilation is signalled
        self._their_versions = bytes_to_dict(plaintext)
        self._D.got_wormhole_versions(self._their_versions)
        # but this part is app-to-app
        app_versions = self._their_versions.get("app_versions", {})
        self._W.got_versions(app_versions)

    @m.output()
    def S_send(self, plaintext):
        assert isinstance(plaintext, type(b"")), type(plaintext)
        phase = self._next_tx_phase
        self._next_tx_phase += 1
        self._S.send("%d" % phase, plaintext)

    @m.output()
    def close_unwelcome(self, welcome_error):
        # assert isinstance(err, WelcomeError)
        self._result = welcome_error
        self._T.close("unwelcome")

    @m.output()
    def close_error(self, errmsg, orig):
        self._result = ServerError(errmsg)
        self._T.close("errory")

    @m.output()
    def close_scared(self):
        self._result = WrongPasswordError()
        self._T.close("scary")

    @m.output()
    def close_lonely(self):
        self._result = LonelyError()
        self._T.close("lonely")

    @m.output()
    def close_happy(self):
        self._result = "happy"
        self._T.close("happy")

    @m.output()
    def W_got_key(self, key):
        self._W.got_key(key)

    @m.output()
    def D_got_key(self, key):
        self._D.got_key(key)

    @m.output()
    def W_got_verifier(self, verifier):
        self._W.got_verifier(verifier)

    @m.output()
    def W_received(self, phase, plaintext):
        assert isinstance(phase, int), type(phase)
        # we call Wormhole.received() in strict phase order, with no gaps
        self._rx_phases[phase] = plaintext
        while self._next_rx_phase in self._rx_phases:
            self._W.received(self._rx_phases.pop(self._next_rx_phase))
            self._next_rx_phase += 1

    @m.output()
    def D_received_dilate(self, seqnum, plaintext):
        assert isinstance(seqnum, int), type(seqnum)
        # strict phase order, no gaps
        self._rx_dilate_seqnums[seqnum] = plaintext
        while self._next_rx_dilate_seqnum in self._rx_dilate_seqnums:
            m = self._rx_dilate_seqnums.pop(self._next_rx_dilate_seqnum)
            self._D.received_dilate(m)
            self._next_rx_dilate_seqnum += 1

    @m.output()
    def W_close_with_error(self, err):
        self._result = err  # exception
        self._W.closed(self._result)

    @m.output()
    def W_closed(self):
        # result is either "happy" or a WormholeError of some sort
        self._W.closed(self._result)

    S0_empty.upon(close, enter=S3_closing, outputs=[close_lonely])
    S0_empty.upon(send, enter=S0_empty, outputs=[S_send])
    S0_empty.upon(rx_unwelcome, enter=S3_closing, outputs=[close_unwelcome])
    S0_empty.upon(got_code, enter=S1_lonely, outputs=[do_got_code])
    S0_empty.upon(rx_error, enter=S3_closing, outputs=[close_error])
    S0_empty.upon(error, enter=S4_closed, outputs=[W_close_with_error])

    S1_lonely.upon(rx_unwelcome, enter=S3_closing, outputs=[close_unwelcome])
    S1_lonely.upon(happy, enter=S2_happy, outputs=[])
    S1_lonely.upon(scared, enter=S3_closing, outputs=[close_scared])
    S1_lonely.upon(close, enter=S3_closing, outputs=[close_lonely])
    S1_lonely.upon(send, enter=S1_lonely, outputs=[S_send])
    S1_lonely.upon(got_key, enter=S1_lonely, outputs=[W_got_key, D_got_key])
    S1_lonely.upon(rx_error, enter=S3_closing, outputs=[close_error])
    S1_lonely.upon(error, enter=S4_closed, outputs=[W_close_with_error])

    S2_happy.upon(rx_unwelcome, enter=S3_closing, outputs=[close_unwelcome])
    S2_happy.upon(got_verifier, enter=S2_happy, outputs=[W_got_verifier])
    S2_happy.upon(_got_phase, enter=S2_happy, outputs=[W_received])
    S2_happy.upon(_got_version, enter=S2_happy, outputs=[process_version])
    S2_happy.upon(_got_dilate, enter=S2_happy, outputs=[D_received_dilate])
    S2_happy.upon(scared, enter=S3_closing, outputs=[close_scared])
    S2_happy.upon(close, enter=S3_closing, outputs=[close_happy])
    S2_happy.upon(send, enter=S2_happy, outputs=[S_send])
    S2_happy.upon(rx_error, enter=S3_closing, outputs=[close_error])
    S2_happy.upon(error, enter=S4_closed, outputs=[W_close_with_error])

    S3_closing.upon(rx_unwelcome, enter=S3_closing, outputs=[])
    S3_closing.upon(rx_error, enter=S3_closing, outputs=[])
    S3_closing.upon(got_verifier, enter=S3_closing, outputs=[])
    S3_closing.upon(_got_phase, enter=S3_closing, outputs=[])
    S3_closing.upon(_got_version, enter=S3_closing, outputs=[])
    S3_closing.upon(_got_dilate, enter=S3_closing, outputs=[])
    S3_closing.upon(happy, enter=S3_closing, outputs=[])
    S3_closing.upon(scared, enter=S3_closing, outputs=[])
    S3_closing.upon(close, enter=S3_closing, outputs=[])
    S3_closing.upon(send, enter=S3_closing, outputs=[])
    S3_closing.upon(closed, enter=S4_closed, outputs=[W_closed])
    S3_closing.upon(error, enter=S4_closed, outputs=[W_close_with_error])

    S4_closed.upon(rx_unwelcome, enter=S4_closed, outputs=[])
    S4_closed.upon(got_verifier, enter=S4_closed, outputs=[])
    S4_closed.upon(_got_phase, enter=S4_closed, outputs=[])
    S4_closed.upon(_got_version, enter=S4_closed, outputs=[])
    S4_closed.upon(_got_dilate, enter=S4_closed, outputs=[])
    S4_closed.upon(happy, enter=S4_closed, outputs=[])
    S4_closed.upon(scared, enter=S4_closed, outputs=[])
    S4_closed.upon(close, enter=S4_closed, outputs=[])
    S4_closed.upon(send, enter=S4_closed, outputs=[])
    S4_closed.upon(error, enter=S4_closed, outputs=[])<|MERGE_RESOLUTION|>--- conflicted
+++ resolved
@@ -203,12 +203,7 @@
         self._C.set_code(code)
 
     def dilate(self, transit_relay_location=None, no_listen=False):
-<<<<<<< HEAD
         return self._D.dilate(transit_relay_location, no_listen=no_listen)  # returns endpoints
-=======
-        # fires with endpoints
-        return self._D.dilate(transit_relay_location, no_listen=no_listen)
->>>>>>> 1a7e571b
 
     @m.input()
     def send(self, plaintext):
