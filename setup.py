--- conflicted
+++ resolved
@@ -60,15 +60,9 @@
       extras_require={
           ':sys_platform=="win32"': ["pywin32"],
           "dev": ["tox", "pyflakes",
-<<<<<<< HEAD
-                  "magic-wormhole-transit-relay==0.1.2",
+                  "magic-wormhole-transit-relay==0.3.1",
                   "magic-wormhole-mailbox-server @ git+https://github.com/meejah/magic-wormhole-mailbox-server.git#magic-wormhole-mailbox-server",
-          ],
-##                  "magic-wormhole-mailbox-server==0.3.1"],
-=======
-                  "magic-wormhole-transit-relay==0.3.1",
-                  "magic-wormhole-mailbox-server==0.3.1"],
->>>>>>> db8390c9
+                  ],
           "dilate": ["noiseprotocol"],
           "build": ["twine", "dulwich", "readme_renderer", "gpg", "wheel"],
       },
