--- conflicted
+++ resolved
@@ -2,11 +2,8 @@
 
 ## Upcoming Release
 
-<<<<<<< HEAD
 * Add a "status" feedback API for Dilation (#591, @meejah)
-=======
 * Drop support for Python 3.9, upgrade github-actions (#596)
->>>>>>> 5aa5332d
 * (add release-notes here when making PRs)
 
 
