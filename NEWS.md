User-visible changes in "magic-wormhole":

## Upcoming Release

* Python 3.5 and 3.6 are past their EOL date and support is dropped (#448)
* Fix intermittant failing test (#458)
* Python 2.7 support is dropped (#457)
<<<<<<< HEAD
* `wormhole receive` now accepts `--allocate-code` so that a sender can
  use `--code` to send them a file (#450)
=======
* Use the HKDF primitive from "cryptography" (#462)
>>>>>>> 82056c75

## Release 0.12.0 (04-Apr-2020)

* A command like `wormhole send /dev/fd0` can send the contents of the named
  block device (USB stick, SD card, floppy, etc), resulting in a plain file
  on the other side. (#323)
* Change "accept this file?" default answer from no to yes. (#327 #330 #331)
* Actually use tempfile for large directory transfers. This fixes a five-year
  old bug which prevents transfers of directories larger than available RAM
  by finally really building the temporary zipfile on disk. (#379)
* Accept 'wss' for TLS-protected relay connections, which default to port 443
  if no other port is accepted. A future release will change the public relay
  to use TLS. (#144)
* Drop support for python3.4
* Stall `--verify` long enough to send the verifier. This fixes a bug when
  both sides use `--verify`, the receiver uses tab-completion, the sender
  sees the verifier and waits for the user to confirm, but the receiver
  cannot show the verifier (enabling that confirmation) until the sender
  approves the transfer. (#349)

This release also includes an incomplete implementation of the new "Dilation"
API (see ticket #312 for details). In the future this will enable restarting
interrupted transfers, tolerating changes in network address, bidirectional
transfers in a long-running GUI/daemon process, and more. The protocol is not
finalized, nor is it backward compatible with the old "Transit" protocol yet,
so there is no CLI access so far. The code is present and tested to make sure
it doesn't regress and for ease of development, but intrepid folks who want
to try it out will need to write a client first (and be aware that the
protocol may change out from under them). A future release will add
compatibility negotiation with old clients and start using the new protocol.

PRs and tickets addressed in this release: #144 #312 #318 #321 #323 #327 #330
#331 #332 #339 #349 #361 #365 #368 #367 #378 #379.

Thanks to the many contributors of bugs, patches, and other help with this
release:

* Adam Spiers aka @aspiers
* Евгений Протозанов aka @WeirdCarrotMonster
* Edward Betts aka @EdwardBetts
* Jacek Politowski aka @jpolnetpl
* Julian Stecklina aka @blitz
* Jürgen Gmach aka @jugmac00
* Louis Wilson aka @louiswins
* Miro Hrončok aka @hroncok
* Moritz Schlichting aka @morrieinmaas
* Shea Polansky aka @Phyxius
* @sneakypete81


## Release 0.11.2 (13-Nov-2018)

Rerelease to fix the long description on PyPI. Thanks to Marius Gedminas for
tracking down the problem and providing the fix. (#316)


## Release 0.11.1 (13-Nov-2018)

* Fix `python -m wormhole` on py2. (#315)

Thanks to Marius Gedminas, FreddieHo, and Jakub Wilk for patches and bug
reports in this release.


## Release 0.11.0 (16-Oct-2018)

* Python-3.7 compatibility was fixed. (#306)
* Support for Python-3.4 on Windows has been dropped. py3.4 is still
  supported on unix-like operating systems.
* The client version is now sent to the mailbox server for each connection. I
  strive to have the client share as little information as possible, but I
  think this will help me improve the protocol by giving me a better idea of
  client-upgrade adoption rates. (#293)

Packaging changes:

* We removed the Rendezvous Server (now named the "Mailbox Server") out to a
  separate package and repository named `magic-wormhole-mailbox-server`. We
  still import it for tests. Use `pip install magic-wormhole-mailbox-server`
  to run your own server. (#240)
* The code is now formatted to be PEP8 compliant. (#296)
* The Dockerfile was removed: after the Mailbox Server was moved out, I don't
  think it was relevant. (#295)

Thanks to Andreas `Baeumla` Bäuml, Marius `mgedmin` Gedminas, Ofek `ofek`
Lev, Thomas `ThomasWaldmann` Waldmann, and Vasudev `copyninja` Kamath for
patches and bug reports in this release.


## Release 0.10.5 (14-Feb-2018)

* Upgrade to newer python-spake2, to improve startup speed by not computing
  blinding factors for unused parameter sets. On a Raspberry Pi 3, this
  reduces "wormhole --version" time from ~19s to 7s.
* Fix a concurrency bug that could cause a crash if the server responded too
  quickly. (#280)


## Release 0.10.4 (28-Jan-2018)

Minor client changes:

* accept `$WORMHOLE_RELAY_URL` and `$WORMHOLE_TRANSIT_HELPER` environment
  variables, in addition to command-line arguments (#256)
* fix --tor-control-port=, which was completely broken before. If you use
  --tor but not --tor-control-port=, we'll try the default control ports
  before falling back to the default SOCKS port (#252)
* fix more directory-separator pathname problems, especially for
  bash-on-windows (#251)
* change `send` output format to make copy-paste easier (#266, #267)

We also moved the docs to readthedocs
(https://magic-wormhole.readthedocs.io/), rather than pointing folks at the
GitHub rendered markdown files. This should encourage us to write more
instructional text in the future.

Finally, we removed the Transit Relay server code from the `magic-wormhole`
package and repository. It now lives in a separate repository named
`magic-wormhole-transit-relay`, and we only import it for tests. If you'd
like to run a transit relay, you'll want to use `pip install
magic-wormhole-transit-relay`.

Thanks to meejah, Jonathan "jml" Lange, Alex Gaynor, David "dharrigan"
Harrigan, and Jaye "jtdoepke" Doepke, for patches and bug reports in this
release.


## Release 0.10.3 (12-Sep-2017)

Minor client changes:

* `wormhole help` should behave like `wormhole --help` (#61)
* accept unicode pathnames (although bugs likely remain) (#223)
* reject invalid codes (with space, or non-numeric prefix) at entry (#212)
* docs improvements (#225, #249)

Server changes:

* `wormhole-server start` adds `--relay-database-path` and
  `--stats-json-path` (#186)
* accept `--websocket-protocol-option=` (#196, #197)
* increase RLIMIT_NOFILE to allow more simultaneous client connections (#238)
* "crowded" mailboxes now deliver an error to clients, so they should give up
  instead of reconnecting (#211)
* construct relay DB more safely (#189)

In addition, the snapcraft packaging was updated (#202), and `setup.py` now
properly marks the dependency on `attrs` (#248).

Thanks to cclauss, Buckaroo9, JP Calderone, Pablo Oliveira, Leo Arias, Johan
Lindskogen, lanzelot1989, CottonEaster, Chandan Rai, Jaakko Luttinen, Alex
Gaynor, and Quentin Hibon for patches and bug reports fixed in this release.


## Release 0.10.2 (26-Jun-2017)

WebSocket connection errors are now reported properly. Previous versions
crashed with an unhelpful `automat._core.NoTransition` exception when
the TCP connection was established but WebSocket negotiation could not
complete (e.g. the URL path was incorrect and the server reported a 404,
or we connected to an SMTP or other non-HTTP server). (#180)

The unit test suite should now pass: a CLI-version advertisement issue
caused the 0.10.1 release tests to fail.

Thanks to Fabien "fdev31" Devaux for bug reports addressed in this
release.


## Release 0.10.1 (26-Jun-2017)

Server-only: the rendezvous server no longer advertises a CLI version
unless specifically requested (by passing --advertise-version= to
`wormhole-server start`). The public server no longer does this, so e.g.
0.10.0 clients will not emit a warning about the server recommending the
0.9.2 release. This feature was useful when the only way to use
magic-wormhole was to install the CLI tool with pip, however now that
0.9.1 is in debian Stretch (and we hope to maintain compatibility with
it), the nag-you-to-upgrade messages probably do more harm than good.
(#179)

No user-visible client-side changes.

Thanks to ilovezfs and JP Calderone for bug reports addressed in this
release.


## Release 0.10.0 (24-Jun-2017)

The client-side code was completely rewritten, with proper Automat state
machines. The only immediately user-visible consequence is that
restarting the rendezvous server no longer terminates all waiting
clients, so server upgrades won't be quite so traumatic. In the future,
this will also support "Journaled Mode" (see docs/journal.md for
details). (#42, #68)

The programmatic API has changed (see docs/api.md). Stability is not
promised until we reach 1.0, but this should be close, at least for the
non-Transit portions.

`wormhole send DIRECTORY` can now handle larger (>2GB) directories.
However the entire zipfile is built in-RAM before transmission, so the
maximum size is still limited by available memory (follow #58 for
progress on fixing this). (#138)

`wormhole rx --output-file=` for a pre-existing file will now overwrite
the file (noisily), instead of terminating with an error. (#73)

We now test on py3.6. Support for py3.3 was dropped. Magic-wormhole
should now work on NetBSD. (#158)

Added a Dockerfile to build a rendezvous/transit-relay server. (#149)

`wormhole-server --disallow-list` instructs the rendezvous server to not
honor "list nameplates" requests, effectively disabling tab-completion
of the initial numeric portion of the wormhole code, but also making DoS
attacks slightly easier to detect. (#53, #150)

`wormhole send --ignore-unsendable-files` will skip things that cannot
be sent (mostly dangling symlinks and files for which you do not have
read permission, but possibly also unix-domain sockets, device nodes,
and pipes). (#112, #161)

`txtorcon` is now required by default, so the `magic-wormhole[tor]`
"extra" was removed, and a simple `pip install magic-wormhole` should
provide tor-based transport as long as Tor itself is available. Also,
Tor works on py3 now. (#136, #174)

`python -m wormhole` is an alternative way to run the CLI tool. (#159)

`wormhole send` might handle non-ascii (unicode) filenames better now.
(#157)

Thanks to Alex Gaynor, Atul Varma, dkg, JP Calderone, Kenneth Reitz,
Kurt Rose, maxalbert, meejah, midnightmagic, Robert Foss, Shannon
Mulloy, and Shirley Kotian, for patches and bug reports in this release
cycle. A special thanks to Glyph, Mark Williams, and the whole
#twisted crew at PyCon for help with the transition to Automat.


## Release 0.9.2 (16-Jan-2017)

Tor support was rewritten. `wormhole send`, `wormhole receive`,
`wormhole ssh invite`, and `wormhole ssh accept` all now accept three
Tor-related arguments:

* `--tor`: use Tor for all connections, and hide all IP addresses
* `--launch-tor`: launch a new Tor process instead of using an existing
  one
* `--tor-control-port=`: use a specific control port, instead of using
  the default

If Tor is already running on your system (either as an OS-installed
package, or because the
[TorBrowser](https://www.torproject.org/projects/torbrowser.html)
application is running), simply adding `--tor` should be sufficient. If
Tor is installed but not running, you may need to use both, e.g.
`wormhole send --tor --launch-tor`. See docs/tor.md for more details.
Note that Tor support must be requested at install time (with `pip
install magic-wormhole[tor]`), and only works on python2.7 (not py3).
(#64, #97)

The relay and transit URLs were changed to point at the project's
official domain name (magic-wormhole.io). The servers themselves are
identical (only the domain name changed, not the IP address), so this
release is fully compatible with previous releases.

A packaging file for "snapcraft.io" is now included. (#131)

`wormhole receive` now reminds you that tab-completion is available, if
you didn't use the Tab key while entering the code. (#15)

`wormhole receive` should work on cygwin now (a problem with the
readline-completion library caused a failure on previous releases).
(#111)

Thanks to Atul Varma, Leo Arias, Daniel Kahn Gillmor, Christopher Wood,
Kostin Anagnostopoulos, Martin Falatic, and Joey Hess for patches and
bug reports in this cycle.


## Release 0.9.1 (01-Jan-2017)

The `wormhole` client's `--transit-helper=` argument can now include a
"relay priority" via a numerical `priority=` field, e.g.
`--transit-helper tcp:example.org:12345:priority=2.5`. Clients exchange
transit relay suggestions, then try to use the highest-priority relay
first, falling back to others after a few seconds if necessary. Direct
connections are always preferred to a relay. Clients running 0.9.0 or
earlier will ignore priorities, and unmarked relay arguments have an
implicit priority of 0. (#103)

Other changes:

* clients now tolerate duplicate peer messages: in the future, this will
  help clients recover from intermittent rendezvous connections (#121)
* rendezvous server: ensure release() and close() are idempotent (from
  different connections), also for lost-connection recovery (#118)
* transit server: respect --blur-usage= by not logging connections
* README: note py3.6 compatibility

Thanks to xloem, kneufeld, and meejah for their help this cycle.


## Release 0.9.0 (24-Dec-2016)

This release fixes an important "Transit Relay" bug that would have
prevented future versions from using non-default relay servers. It is
now easier to run `wormhole` as a subprocess beneath some other program
(the long term goal is to provide a nice API, but even with one, there
will be programs written in languages without Wormhole bindings that may
find it most convenient to use a subprocess).

* fix `--transit-helper=`: Older versions had a bug that broke
  file/directory transfers when the two sides offered different
  transit-relay servers. This was fixed by deduplicating relay hints and
  adding a new kind of relay handshake. Clients running 0.9.0 or higher
  now require a transit-relay server running 0.9.0 or higher. (#115)
* `wormhole receive`: reject transfers when the target does not appear
  to have enough space (not available on windows) (#91)
* CLI: emit pacifier message when key-verification is slow (#29)
* add `--appid=` so wrapping scripts can use a distinct value (#113)
* `wormhole send`: flush output after displaying code, for use in
  scripts (#108)
* CLI: print progress messages to stderr, not stdout (#99)
* add basic man(1) pages (#69)

Many thanks to patch submitters for this release: Joey Hess, Jared
Anderson, Antoine Beaupré, and to everyone testing and filing issues on
Github.


## Release 0.8.2 (08-Dec-2016)

* CLI: add new "wormhole ssh invite" and "wormhole ssh accept" commands, to
  facilitate appending your `~/.ssh/id_*.pub` key into a
  suitably-permissioned remote `~/.ssh/authorized_keys` file. These commands
  are experimental: the syntax might be changed in the future, or they might
  be removed altogether.
* CLI: "wormhole recv" and "wormhole recieve" are now accepted as aliases for
  "wormhole receive", to help bad spelers :)
* CLI: improve display of abbreviated file sizes
* CLI: don't print traceback upon "normal" errors
* CLI: when target file already exists, don't reveal that fact to the sender,
  just say "transfer rejected"
* magic-wormhole now depends upon `Twisted[tls]`, which will cause pyOpenSSL
  and the `cryptography` package to be installed. This should prevent a
  warning about the "service_identity" module not being available.
* other smaller internal changes

Thanks to everyone who submitted patches in this release cycle: anarcat,
Ofekmeister, Tom Lowenthal, meejah, dreid, and dkg. And thanks to the many
bug reporters on Github!


## Release 0.8.1 (27-Jul-2016)

This release contains mostly minor changes.

The most noticeable is that long-lived wormholes should be more reliable now.
Previously, if you run `wormhole send` but your peer doesn't run their
`receive` for several hours, a NAT/firewall box on either side could stop
forwarding traffic for the idle connection (without sending a FIN or RST to
properly close the socket), causing both sides to hang forever and never
actually connect. Now both sides send periodic keep-alive messages to prevent
this.

In addition, by switching to "Click" for argument parsing, we now have short
command aliases: `wormhole tx` does the same thing as `wormhole send`, and
`wormhole rx` is an easier-to-spell equivalent of `wormhole receive`.

Other changes:

* CLI: move most arguments to be attached to the subcommand (new: `wormhole
  send --verify`) rather than on the "wormhole" command (old: `wormhole
  --verify send`). Four arguments remain on the "wormhole" command:
  `--relay-url=`, `--transit-helper=`, `--dump-timing=`, and `--version`.
* docs: add links to PyCon2016 presentation
* reject wormhole-codes with spaces with a better error message
* magic-wormhole ought to work on windows now
* code-input tab-completion should work on stock OS-X python (with libedit)
* sending a directory should restore file permissions correctly
* server changes:
  * expire channels after two hours, not 3 days
  * prune channels more accurately
  * improve munin plugins for server monitoring

Many thanks to the folks who contributed to this release, during the PyCon
sprints and afterwards: higs4281, laharah, Chris Wolfe, meejah, wsanchez,
Kurt Neufeld, and Francois Marier.


## Release 0.8.0 (28-May-2016)

This release is completely incompatible with the previous 0.7.6 release.
Clients using 0.7.6 or earlier will not even notice clients using 0.8.0
or later.

* Overhaul client-server websocket protocol, client-client PAKE
  messages, per-message encryption-key derivation, relay-server database
  schema, SPAKE2 key-derivation, and public relay URLs. Add version
  fields and unknown-message tolerance to most protocol steps.
* Hopefully this will provide forward-compatibility with future protocol
  changes. I have several on my list, and the version fields should make
  it possible to add these without a flag day (at worst a "flag month").
* User-visible changes are minimal, although some operations should be
  faster because we no longer need to wait for ACKs before proceeding.
* API changes: `.send_data()/.get_data()` became `.send()/.get()`,
  neither takes a phase= argument (the Wormhole is now a record pipe)
  `.get_verifier()` became `.verify()` (and waits to receive the
  key-confirmation message before firing its Deferred), wormholes are
  constructed with a function call instead of a class constructor,
  `close()` always waits for server ack of outbound messages. Note that
  the API remains unstable until 1.0.0 .
* misc/munin/ contains plugins for relay server operators


## Release 0.7.6 (08-May-2016)

* Switch to "tqdm" for nicer CLI progress bars.
* Fail better when input-code is interrupted (prompt user to hit Return,
  rather than hanging forever)
* Close channel upon error more reliably.
* Explain WrongPasswordError better.
* (internal): improve --dump-timing instrumentation and rendering.

Compatibility: this remains compatible with 0.7.x, and 0.8.x is still
expected to break compatibility.


## Release 0.7.5 (20-Apr-2016)

* The CLI tools now use the Twisted-based library exclusively.
* The blocking-flavor "Transit" library has been removed. Transit is the
  bulk-transfer protocol used by send-file/send-directory. Upcoming protocol
  improvements (performance and connectivity) proved too difficult to
  implement in a blocking fashion, so for now if you want Transit, use
  Twisted.
* The Twisted-flavor "Wormhole" library now uses WebSockets to connect,
  rather than HTTP. The blocking-flavor library continues to use HTTP.
  "Wormhole" is the one-message-at-a-time relay-based protocol, and is
  used to set up Transit for the send-file and send-directory modes of
  the CLI tool.
* Twisted-flavor input_code() now does readline-based code entry, with
  tab completion.
* The package now installs two executables: "wormhole" (for send and
  receive), and "wormhole-server" (to start and manage the relay
  servers). These may be re-merged in a future release.

Compatibility:

* This release remains compatible with the previous ones. The next major
  release (0.8.x) will probably break compatibility.

Packaging:

* magic-wormhole now depends upon "Twisted" and "autobahn" (for WebSockets).
  Autobahn pulls in txaio, but we don't support it yet (a future version of
  magic-wormhole might).
* To work around a bug in autobahn, we also (temporarily) depend upon
  "pytrie". This dependency will be removed when the next autobahn release is
  available.


## Release 0.7.0 (28-Mar-2016)

* `wormhole send DIRNAME/` used to deal very badly with the trailing slash
  (sending a directory with an empty name). This is now fixed.
* Preliminary Tor support was added. Install `magic-wormhole[tor]`, make sure
  you have a Tor executable on your $PATH, and run `wormhole --tor send`.
  This will launch a new Tor process. Do not use this in anger/fear until it
  has been tested more carefully. This feature is likely to be unstable for a
  while, and lacks tests.
* The relay now prunes unused channels properly.
* Added --dump-timing= to record timeline of events, for debugging and
  performance improvements. You can combine timing data from both sides to
  see where the delays are happening. The server now returns timestamps in
  its responses, to measure round-trip delays. A web-based visualization tool
  was added in `misc/dump-timing.py`.
* twisted.transit was not properly handling multiple records received in a
  single chunk. Some producer/consumer helper methods were added. You can now
  run e.g. `wormhole --twisted send` to force the use of the Twisted
  implementation.
* The Twisted wormhole now uses a persistent connection for all relay
  messages, which should be slightly faster.
* Add `--no-listen` to prevent Transit from listening for inbound connections
  (or advertising any addresses): this is only useful for testing.
* The tests now collect code coverage information, and upload them to
  https://codecov.io/github/warner/magic-wormhole?ref=master .

## Release 0.6.3 (29-Feb-2016)

Mostly internal changes:

* twisted.transit was added, so Twisted-based applications can use it now.
  This includes Producer/Consumer -based flow control. The Transit protocol
  and API are documented in docs/transit.md .
* The transit relay server can blur filesizes, rounding them to some
  roughly-logarithmic interval.
* Use --relay-helper="" to disable use of the transit relay entirely,
  limiting the file transfer to direct connections.
* The new --hide-progress option disables the progress bar.
* Made some windows-compatibility fixes, but all tests do not yet pass.

## Release 0.6.2 (12-Jan-2016)

* the server can now "blur" usage information: this turns off HTTP logging,
  and rounds timestamps to coarse intervals
* `wormhole server usage` now shows Transit usage too, not just Rendezvous

## Release 0.6.1 (03-Dec-2015)

* `wormhole` can now send/receive entire directories. They are zipped before
  transport.
* Python 3 is now supported for async (Twisted) library use, requiring at
  least Twisted-15.5.0.
* A bug was fixed which prevented py3-based clients from using the relay
  transit server (not used if the two sides can reach each other directly).
* The `--output-file=` argument was finally implemented, which allows the
  receiver to override the filename that it writes. This may help scripted
  usage.
* Support for Python-2.6 was removed, since the recent Twisted-15.5.0 removed
  it too. It might still work, but is no longer automatically tested.
* The transit relay now implements proper flow control (Producer/Consumer),
  so it won't buffer the entire file when the sender can push data faster
  than the receiver can accept it. The sender should now throttle down to the
  receiver's maximum rate.

## Release 0.6.0 (23-Nov-2015)

* Add key-confirmation message so "wormhole send" doesn't hang when the
  receiver mistypes the code.
* Fix `wormhole send --text -` to read the text message from stdin. `wormhole
  receive >outfile` works, but currently appends an extra newline, which may
  be removed in a future release.
* Arrange for 0.4.0 senders to print an error message when connecting to a
  current (0.5.0) server, instead of an ugly stack trace. Unfortunately 0.4.0
  receivers still display the traceback, since they don't check the welcome
  message before using a missing API. 0.5.0 and 0.6.0 will do better.
* Improve channel deallocation upon error.
* Inform the server of our "mood" when the connection closes, so it can track
  the rate of successful/unsuccessful transfers. The server DB now stores a
  summary of each transfer (waiting time and reported outcome).
* Rename (and deprecate) one server API (the non-EventSource form of "get"),
  leaving it in place until after the next release. 0.5.0 clients should
  interoperate with both the 0.6.0 server and 0.6.0 clients, but eventually
  they'll stop working.

## Release 0.5.0 (07-Oct-2015)

* Change the CLI to merge send-file with send-text, and receive-file with
  receive-text. Add confirmation before accepting a file.
* Change the remote server API significantly, breaking compatibility with
  0.4.0 peers. Fix EventSource to match W3C spec and real browser behavior.
* Add py3 (3.3, 3.4, 3.5) compatibility for blocking calls (but not Twisted).
* internals
 * Introduce Channel and ChannelManager to factor out the HTTP/EventSource
   technology in use (making room for WebSocket or Tor in the future).
 * Change app-visible API to allow multiple message phases.
 * Change most API arguments from bytes to unicode strings (appid, URLs,
   wormhole code, derive_key purpose string, message phase). Derived keys are
   bytes, of course.
* Add proper unit tests.

## Release 0.4.0 (22-Sep-2015)

This changes the protocol (to a symmetric form), breaking compatibility with
0.3.0 peers. Now both blocking-style and Twisted-style use a symmetric
protocol, and the two sides do not need to figure out (ahead of time) which
one goes first. The internal layout was rearranged, so applications that
import wormhole must be updated.

## Release 0.3.0 (24-Jun-2015)

Add preliminary Twisted support, only for symmetric endpoints (no
initator/receiver distinction). Lacks code-entry tab-completion. May still
leave timers lingering. Add test suite (only for Twisted, so far).

Use a sqlite database for Relay server state, to survive reboots with less
data loss. Add "--advertise-version=" to "wormhole relay start", to override
the version we recommend to clients.

## Release 0.2.0 (10-Apr-2015)

Initial release: supports blocking/synchronous asymmetric endpoints
(Initiator on one side, Receiver on the other). Codes can be generated by
Initiator, or created externally and passed into both (as long as they start
with digits: NNN-anything).<|MERGE_RESOLUTION|>--- conflicted
+++ resolved
@@ -5,12 +5,9 @@
 * Python 3.5 and 3.6 are past their EOL date and support is dropped (#448)
 * Fix intermittant failing test (#458)
 * Python 2.7 support is dropped (#457)
-<<<<<<< HEAD
+* Use the HKDF primitive from "cryptography" (#462)
 * `wormhole receive` now accepts `--allocate-code` so that a sender can
   use `--code` to send them a file (#450)
-=======
-* Use the HKDF primitive from "cryptography" (#462)
->>>>>>> 82056c75
 
 ## Release 0.12.0 (04-Apr-2020)
 
